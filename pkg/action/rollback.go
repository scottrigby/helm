/*
Copyright The Helm Authors.

Licensed under the Apache License, Version 2.0 (the "License");
you may not use this file except in compliance with the License.
You may obtain a copy of the License at

    http://www.apache.org/licenses/LICENSE-2.0

Unless required by applicable law or agreed to in writing, software
distributed under the License is distributed on an "AS IS" BASIS,
WITHOUT WARRANTIES OR CONDITIONS OF ANY KIND, either express or implied.
See the License for the specific language governing permissions and
limitations under the License.
*/

package action

import (
	"bytes"
	"fmt"
	"time"

	"github.com/pkg/errors"

	"helm.sh/helm/pkg/release"
)

// Rollback is the action for rolling back to a given release.
//
// It provides the implementation of 'helm rollback'.
type Rollback struct {
	cfg *Configuration

	Version      int
	Timeout      time.Duration
	Wait         bool
	DisableHooks bool
	DryRun       bool
	Recreate     bool // will (if true) recreate pods after a rollback.
	Force        bool // will (if true) force resource upgrade through uninstall/recreate if needed
}

// NewRollback creates a new Rollback object with the given configuration.
func NewRollback(cfg *Configuration) *Rollback {
	return &Rollback{
		cfg: cfg,
	}
}

// Run executes 'helm rollback' against the given release.
func (r *Rollback) Run(name string) (*release.Release, error) {
	r.cfg.Log("preparing rollback of %s", name)
	currentRelease, targetRelease, err := r.prepareRollback(name)
	if err != nil {
		return nil, err
	}

	if !r.DryRun {
		r.cfg.Log("creating rolled back release for %s", name)
		if err := r.cfg.Releases.Create(targetRelease); err != nil {
			return nil, err
		}
	}
	r.cfg.Log("performing rollback of %s", name)
	res, err := r.performRollback(currentRelease, targetRelease)
	if err != nil {
		return res, err
	}

	if !r.DryRun {
		r.cfg.Log("updating status for rolled back release for %s", name)
		if err := r.cfg.Releases.Update(targetRelease); err != nil {
			return res, err
		}
	}

	return res, nil
}

// prepareRollback finds the previous release and prepares a new release object with
// the previous release's configuration
func (r *Rollback) prepareRollback(name string) (*release.Release, *release.Release, error) {
	if err := validateReleaseName(name); err != nil {
		return nil, nil, errors.Errorf("prepareRollback: Release name is invalid: %s", name)
	}

	if r.Version < 0 {
		return nil, nil, errInvalidRevision
	}

	currentRelease, err := r.cfg.Releases.Last(name)
	if err != nil {
		return nil, nil, err
	}

	previousVersion := r.Version
	if r.Version == 0 {
		previousVersion = currentRelease.Version - 1
	}

	r.cfg.Log("rolling back %s (current: v%d, target: v%d)", name, currentRelease.Version, previousVersion)

	previousRelease, err := r.cfg.Releases.Get(name, previousVersion)
	if err != nil {
		return nil, nil, err
	}

	// Store a new release object with previous release's configuration
	targetRelease := &release.Release{
		Name:      name,
		Namespace: currentRelease.Namespace,
		Chart:     previousRelease.Chart,
		Config:    previousRelease.Config,
		Info: &release.Info{
			FirstDeployed: currentRelease.Info.FirstDeployed,
			LastDeployed:  time.Now(),
			Status:        release.StatusPendingRollback,
			Notes:         previousRelease.Info.Notes,
			// Because we lose the reference to previous version elsewhere, we set the
			// message here, and only override it later if we experience failure.
			Description: fmt.Sprintf("Rollback to %d", previousVersion),
		},
		Version:  currentRelease.Version + 1,
		Manifest: previousRelease.Manifest,
		Hooks:    previousRelease.Hooks,
	}

	return currentRelease, targetRelease, nil
}

func (r *Rollback) performRollback(currentRelease, targetRelease *release.Release) (*release.Release, error) {
	if r.DryRun {
		r.cfg.Log("dry run for %s", targetRelease.Name)
		return targetRelease, nil
	}

	current, err := r.cfg.KubeClient.Build(bytes.NewBufferString(currentRelease.Manifest))
	if err != nil {
		return targetRelease, errors.Wrap(err, "unable to build kubernetes objects from current release manifest")
	}
	target, err := r.cfg.KubeClient.Build(bytes.NewBufferString(targetRelease.Manifest))
	if err != nil {
		return targetRelease, errors.Wrap(err, "unable to build kubernetes objects from new release manifest")
	}

	// pre-rollback hooks
	if !r.DisableHooks {
<<<<<<< HEAD
		if err := r.cfg.execHook(targetRelease, release.HookPreRollback, r.Timeout); err != nil {
=======
		if err := execHooks(r.cfg.KubeClient, targetRelease.Hooks, hooks.PreRollback, r.Timeout); err != nil {
>>>>>>> 0d8b30f4
			return targetRelease, err
		}
	} else {
		r.cfg.Log("rollback hooks disabled for %s", targetRelease.Name)
	}

	results, err := r.cfg.KubeClient.Update(current, target, r.Force)

	if err != nil {
		msg := fmt.Sprintf("Rollback %q failed: %s", targetRelease.Name, err)
		r.cfg.Log("warning: %s", msg)
		currentRelease.Info.Status = release.StatusSuperseded
		targetRelease.Info.Status = release.StatusFailed
		targetRelease.Info.Description = msg
		r.cfg.recordRelease(currentRelease)
		r.cfg.recordRelease(targetRelease)
		return targetRelease, err
	}

	if r.Recreate {
		// NOTE: Because this is not critical for a release to succeed, we just
		// log if an error occurs and continue onward. If we ever introduce log
		// levels, we should make these error level logs so users are notified
		// that they'll need to go do the cleanup on their own
		if err := recreate(r.cfg, results.Updated); err != nil {
			r.cfg.Log(err.Error())
		}
	}

	if r.Wait {
		if err := r.cfg.KubeClient.Wait(target, r.Timeout); err != nil {
			targetRelease.SetStatus(release.StatusFailed, fmt.Sprintf("Release %q failed: %s", targetRelease.Name, err.Error()))
			r.cfg.recordRelease(currentRelease)
			r.cfg.recordRelease(targetRelease)
			return targetRelease, errors.Wrapf(err, "release %s failed", targetRelease.Name)
		}
	}

	// post-rollback hooks
	if !r.DisableHooks {
<<<<<<< HEAD
		if err := r.cfg.execHook(targetRelease, release.HookPostRollback, r.Timeout); err != nil {
=======
		if err := execHooks(r.cfg.KubeClient, targetRelease.Hooks, hooks.PostRollback, r.Timeout); err != nil {
>>>>>>> 0d8b30f4
			return targetRelease, err
		}
	}

	deployed, err := r.cfg.Releases.DeployedAll(currentRelease.Name)
	if err != nil {
		return nil, err
	}
	// Supersede all previous deployments, see issue #2941.
	for _, rel := range deployed {
		r.cfg.Log("superseding previous deployment %d", rel.Version)
		rel.Info.Status = release.StatusSuperseded
		r.cfg.recordRelease(rel)
	}

	targetRelease.Info.Status = release.StatusDeployed

	return targetRelease, nil
}<|MERGE_RESOLUTION|>--- conflicted
+++ resolved
@@ -146,11 +146,7 @@
 
 	// pre-rollback hooks
 	if !r.DisableHooks {
-<<<<<<< HEAD
 		if err := r.cfg.execHook(targetRelease, release.HookPreRollback, r.Timeout); err != nil {
-=======
-		if err := execHooks(r.cfg.KubeClient, targetRelease.Hooks, hooks.PreRollback, r.Timeout); err != nil {
->>>>>>> 0d8b30f4
 			return targetRelease, err
 		}
 	} else {
@@ -191,11 +187,7 @@
 
 	// post-rollback hooks
 	if !r.DisableHooks {
-<<<<<<< HEAD
 		if err := r.cfg.execHook(targetRelease, release.HookPostRollback, r.Timeout); err != nil {
-=======
-		if err := execHooks(r.cfg.KubeClient, targetRelease.Hooks, hooks.PostRollback, r.Timeout); err != nil {
->>>>>>> 0d8b30f4
 			return targetRelease, err
 		}
 	}
