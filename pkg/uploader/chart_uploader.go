/*
Copyright The Helm Authors.
Licensed under the Apache License, Version 2.0 (the "License");
you may not use this file except in compliance with the License.
You may obtain a copy of the License at

http://www.apache.org/licenses/LICENSE-2.0

Unless required by applicable law or agreed to in writing, software
distributed under the License is distributed on an "AS IS" BASIS,
WITHOUT WARRANTIES OR CONDITIONS OF ANY KIND, either express or implied.
See the License for the specific language governing permissions and
limitations under the License.
*/

package uploader

import (
	"fmt"
	"io"
	"net/url"

<<<<<<< HEAD
	"helm.sh/helm/v3/pkg/pusher"
	"helm.sh/helm/v3/pkg/registry"
=======
	"github.com/pkg/errors"

	"helm.sh/helm/v4/pkg/pusher"
	"helm.sh/helm/v4/pkg/registry"
>>>>>>> eb6e240c
)

// ChartUploader handles uploading a chart.
type ChartUploader struct {
	// Out is the location to write warning and info messages.
	Out io.Writer
	// Pusher collection for the operation
	Pushers pusher.Providers
	// Options provide parameters to be passed along to the Pusher being initialized.
	Options []pusher.Option
	// RegistryClient is a client for interacting with registries.
	RegistryClient *registry.Client
}

// UploadTo uploads a chart. Depending on the settings, it may also upload a provenance file.
func (c *ChartUploader) UploadTo(ref, remote string) error {
	u, err := url.Parse(remote)
	if err != nil {
		return fmt.Errorf("invalid chart URL format: %s", remote)
	}

	if u.Scheme == "" {
		return fmt.Errorf("scheme prefix missing from remote (e.g. \"%s://\")", registry.OCIScheme)
	}

	p, err := c.Pushers.ByScheme(u.Scheme)
	if err != nil {
		return err
	}

	return p.Push(ref, u.String(), c.Options...)
}<|MERGE_RESOLUTION|>--- conflicted
+++ resolved
@@ -20,15 +20,8 @@
 	"io"
 	"net/url"
 
-<<<<<<< HEAD
-	"helm.sh/helm/v3/pkg/pusher"
-	"helm.sh/helm/v3/pkg/registry"
-=======
-	"github.com/pkg/errors"
-
 	"helm.sh/helm/v4/pkg/pusher"
 	"helm.sh/helm/v4/pkg/registry"
->>>>>>> eb6e240c
 )
 
 // ChartUploader handles uploading a chart.
