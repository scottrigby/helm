/*
Copyright The Helm Authors.

Licensed under the Apache License, Version 2.0 (the "License");
you may not use this file except in compliance with the License.
You may obtain a copy of the License at

    http://www.apache.org/licenses/LICENSE-2.0

Unless required by applicable law or agreed to in writing, software
distributed under the License is distributed on an "AS IS" BASIS,
WITHOUT WARRANTIES OR CONDITIONS OF ANY KIND, either express or implied.
See the License for the specific language governing permissions and
limitations under the License.
*/

package driver // import "helm.sh/helm/v4/pkg/storage/driver"

import (
	"context"
	"fmt"
	"log/slog"
	"strconv"
	"strings"
	"time"

	v1 "k8s.io/api/core/v1"
	apierrors "k8s.io/apimachinery/pkg/api/errors"
	metav1 "k8s.io/apimachinery/pkg/apis/meta/v1"
	kblabels "k8s.io/apimachinery/pkg/labels"
	"k8s.io/apimachinery/pkg/util/validation"
	corev1 "k8s.io/client-go/kubernetes/typed/core/v1"

	rspb "helm.sh/helm/v4/pkg/release/v1"
)

var _ Driver = (*Secrets)(nil)

// SecretsDriverName is the string name of the driver.
const SecretsDriverName = "Secret"

// Secrets is a wrapper around an implementation of a kubernetes
// SecretsInterface.
type Secrets struct {
	impl corev1.SecretInterface
}

// NewSecrets initializes a new Secrets wrapping an implementation of
// the kubernetes SecretsInterface.
func NewSecrets(impl corev1.SecretInterface) *Secrets {
	return &Secrets{
		impl: impl,
	}
}

// Name returns the name of the driver.
func (secrets *Secrets) Name() string {
	return SecretsDriverName
}

// Get fetches the release named by key. The corresponding release is returned
// or error if not found.
func (secrets *Secrets) Get(key string) (*rspb.Release, error) {
	// fetch the secret holding the release named by key
	obj, err := secrets.impl.Get(context.Background(), key, metav1.GetOptions{})
	if err != nil {
		if apierrors.IsNotFound(err) {
			return nil, ErrReleaseNotFound
		}
		return nil, fmt.Errorf("get: failed to get %q: %w", key, err)
	}
	// found the secret, decode the base64 data string
	r, err := decodeRelease(string(obj.Data["release"]))
<<<<<<< HEAD
	if err != nil {
		return r, fmt.Errorf("get: failed to decode data %q: %w", key, err)
	}
	r.Labels = filterSystemLabels(obj.ObjectMeta.Labels)
	return r, nil
=======
	r.Labels = filterSystemLabels(obj.Labels)
	return r, errors.Wrapf(err, "get: failed to decode data %q", key)
>>>>>>> eb6e240c
}

// List fetches all releases and returns the list releases such
// that filter(release) == true. An error is returned if the
// secret fails to retrieve the releases.
func (secrets *Secrets) List(filter func(*rspb.Release) bool) ([]*rspb.Release, error) {
	lsel := kblabels.Set{"owner": "helm"}.AsSelector()
	opts := metav1.ListOptions{LabelSelector: lsel.String()}

	list, err := secrets.impl.List(context.Background(), opts)
	if err != nil {
		return nil, fmt.Errorf("list: failed to list: %w", err)
	}

	var results []*rspb.Release

	// iterate over the secrets object list
	// and decode each release
	for _, item := range list.Items {
		rls, err := decodeRelease(string(item.Data["release"]))
		if err != nil {
			slog.Debug("list failed to decode release", "key", item.Name, slog.Any("error", err))
			continue
		}

		rls.Labels = item.Labels

		if filter(rls) {
			results = append(results, rls)
		}
	}
	return results, nil
}

// Query fetches all releases that match the provided map of labels.
// An error is returned if the secret fails to retrieve the releases.
func (secrets *Secrets) Query(labels map[string]string) ([]*rspb.Release, error) {
	ls := kblabels.Set{}
	for k, v := range labels {
		if errs := validation.IsValidLabelValue(v); len(errs) != 0 {
			return nil, fmt.Errorf("invalid label value: %q: %s", v, strings.Join(errs, "; "))
		}
		ls[k] = v
	}

	opts := metav1.ListOptions{LabelSelector: ls.AsSelector().String()}

	list, err := secrets.impl.List(context.Background(), opts)
	if err != nil {
		return nil, fmt.Errorf("query: failed to query with labels: %w", err)
	}

	if len(list.Items) == 0 {
		return nil, ErrReleaseNotFound
	}

	var results []*rspb.Release
	for _, item := range list.Items {
		rls, err := decodeRelease(string(item.Data["release"]))
		if err != nil {
			slog.Debug("failed to decode release", "key", item.Name, slog.Any("error", err))
			continue
		}
		rls.Labels = item.Labels
		results = append(results, rls)
	}
	return results, nil
}

// Create creates a new Secret holding the release. If the
// Secret already exists, ErrReleaseExists is returned.
func (secrets *Secrets) Create(key string, rls *rspb.Release) error {
	// set labels for secrets object meta data
	var lbs labels

	lbs.init()
	lbs.fromMap(rls.Labels)
	lbs.set("createdAt", fmt.Sprintf("%v", time.Now().Unix()))

	// create a new secret to hold the release
	obj, err := newSecretsObject(key, rls, lbs)
	if err != nil {
		return fmt.Errorf("create: failed to encode release %q: %w", rls.Name, err)
	}
	// push the secret object out into the kubiverse
	if _, err := secrets.impl.Create(context.Background(), obj, metav1.CreateOptions{}); err != nil {
		if apierrors.IsAlreadyExists(err) {
			return ErrReleaseExists
		}

		return fmt.Errorf("create: failed to create: %w", err)
	}
	return nil
}

// Update updates the Secret holding the release. If not found
// the Secret is created to hold the release.
func (secrets *Secrets) Update(key string, rls *rspb.Release) error {
	// set labels for secrets object meta data
	var lbs labels

	lbs.init()
	lbs.fromMap(rls.Labels)
	lbs.set("modifiedAt", fmt.Sprintf("%v", time.Now().Unix()))

	// create a new secret object to hold the release
	obj, err := newSecretsObject(key, rls, lbs)
	if err != nil {
		return fmt.Errorf("update: failed to encode release %q: %w", rls.Name, err)
	}
	// push the secret object out into the kubiverse
	_, err = secrets.impl.Update(context.Background(), obj, metav1.UpdateOptions{})
	if err != nil {
		return fmt.Errorf("update: failed to update: %w", err)
	}
	return nil
}

// Delete deletes the Secret holding the release named by key.
func (secrets *Secrets) Delete(key string) (rls *rspb.Release, err error) {
	// fetch the release to check existence
	if rls, err = secrets.Get(key); err != nil {
		return nil, err
	}
	// delete the release
	err = secrets.impl.Delete(context.Background(), key, metav1.DeleteOptions{})
	if err != nil {
		return nil, err
	}
	return rls, nil
}

// newSecretsObject constructs a kubernetes Secret object
// to store a release. Each secret data entry is the base64
// encoded gzipped string of a release.
//
// The following labels are used within each secret:
//
//	"modifiedAt"    - timestamp indicating when this secret was last modified. (set in Update)
//	"createdAt"     - timestamp indicating when this secret was created. (set in Create)
//	"version"        - version of the release.
//	"status"         - status of the release (see pkg/release/status.go for variants)
//	"owner"          - owner of the secret, currently "helm".
//	"name"           - name of the release.
func newSecretsObject(key string, rls *rspb.Release, lbs labels) (*v1.Secret, error) {
	const owner = "helm"

	// encode the release
	s, err := encodeRelease(rls)
	if err != nil {
		return nil, err
	}

	if lbs == nil {
		lbs.init()
	}

	// apply custom labels
	lbs.fromMap(rls.Labels)

	// apply labels
	lbs.set("name", rls.Name)
	lbs.set("owner", owner)
	lbs.set("status", rls.Info.Status.String())
	lbs.set("version", strconv.Itoa(rls.Version))

	// create and return secret object.
	// Helm 3 introduced setting the 'Type' field
	// in the Kubernetes storage object.
	// Helm defines the field content as follows:
	// <helm_domain>/<helm_object>.v<helm_object_version>
	// Type field for Helm 3: helm.sh/release.v1
	// Note: Version starts at 'v1' for Helm 3 and
	// should be incremented if the release object
	// metadata is modified.
	// This would potentially be a breaking change
	// and should only happen between major versions.
	return &v1.Secret{
		ObjectMeta: metav1.ObjectMeta{
			Name:   key,
			Labels: lbs.toMap(),
		},
		Type: "helm.sh/release.v1",
		Data: map[string][]byte{"release": []byte(s)},
	}, nil
}<|MERGE_RESOLUTION|>--- conflicted
+++ resolved
@@ -71,16 +71,11 @@
 	}
 	// found the secret, decode the base64 data string
 	r, err := decodeRelease(string(obj.Data["release"]))
-<<<<<<< HEAD
 	if err != nil {
 		return r, fmt.Errorf("get: failed to decode data %q: %w", key, err)
 	}
-	r.Labels = filterSystemLabels(obj.ObjectMeta.Labels)
+	r.Labels = filterSystemLabels(obj.Labels)
 	return r, nil
-=======
-	r.Labels = filterSystemLabels(obj.Labels)
-	return r, errors.Wrapf(err, "get: failed to decode data %q", key)
->>>>>>> eb6e240c
 }
 
 // List fetches all releases and returns the list releases such
